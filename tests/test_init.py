"""Test core objects/concepts
"""
# pylint: disable=C0103
import warnings

with warnings.catch_warnings():
    warnings.filterwarnings("ignore", category=DeprecationWarning)
    from geopandas import GeoDataFrame

import pandas as pd
from pandas.testing import assert_frame_equal
from pytest import fixture, mark
from shapely.geometry import Point, LineString, MultiPoint, MultiLineString

try:
    import networkx as nx
    from networkx.utils.misc import graphs_equal

    USE_NX = True
except ImportError:
    USE_NX = False

import snkit
import snkit.network


@fixture
def edge_only():
    """Single edge:
    |
    |
    |
    """
    edge = LineString([(0, 0), (0, 2)])
    edges = GeoDataFrame([{"geometry": edge}])
    return snkit.Network(edges=edges)


@fixture
def nodes_only():
    """Two nodes:
    x

    x
    """
    a = Point((0, 0))
    b = Point((0, 2))
    nodes = GeoDataFrame([{"geometry": a}, {"geometry": b}])
    return snkit.Network(nodes=nodes)


@fixture
def connected():
    """Edge with nodes:
    b
    |
    a
    """
    a = Point((0, 0))
    b = Point((0, 2))
    edge = LineString([a, b])
    edges = GeoDataFrame([{"geometry": edge}])
    nodes = GeoDataFrame([{"geometry": a}, {"geometry": b}])
    return snkit.Network(edges=edges, nodes=nodes)


@fixture
def misaligned():
    """Edge with nodes offset:
    b |
      |
      | a
    """
    edge = LineString([(0, 0), (0, 2)])
    a = Point((0.5, 0))
    b = Point((-0.5, 2))
    edges = GeoDataFrame([{"geometry": edge}])
    nodes = GeoDataFrame([{"geometry": a}, {"geometry": b}])
    return snkit.Network(edges=edges, nodes=nodes)


@fixture
def unsplit():
    """T-junction with nodes, long edge not split:
    b
    |
    |c--d
    |
    a
    """
    a = Point((0, 0))
    b = Point((0, 2))
    c = Point((0, 1))
    d = Point((1, 1))
    ab = LineString([a, b])
    cd = LineString([c, d])
    edges = GeoDataFrame([ab, cd], columns=["geometry"])
    nodes = GeoDataFrame([a, b, c, d], columns=["geometry"])
    return snkit.Network(edges=edges, nodes=nodes)


@fixture
def split():
    """T-junction with nodes, long edge split:
    b
    |
    c--d
    |
    a
    """
    a = Point((0, 0))
    b = Point((0, 2))
    c = Point((0, 1))
    d = Point((1, 1))
    nodes = GeoDataFrame([a, b, c, d], columns=["geometry"])
    ac = LineString([a, c])
    cb = LineString([c, b])
    cd = LineString([c, d])
    edges = GeoDataFrame([ac, cb, cd], columns=["geometry"])
    return snkit.Network(edges=edges, nodes=nodes)


@fixture
def split_with_ids():
    """T-junction with nodes, long edge split, and node and edge ids:
     b
    2| 3
     c---d
    1|
     a
    """
    a = Point((0, 0))
    b = Point((0, 2))
    c = Point((0, 1))
    d = Point((1, 1))
    nodes = GeoDataFrame(data={"geometry": [a, b, c, d], "id": ["a", "b", "c", "d"]})
    ac = LineString([a, c])
    cb = LineString([c, b])
    cd = LineString([c, d])
    edges = GeoDataFrame(data={"geometry": [ac, cb, cd], "id": [1, 2, 3]})
    return snkit.Network(edges=edges, nodes=nodes)


@fixture
def unsplit_intersection():
    """Edges intersection, both edges not split
       b
       |
    c--|--d
       |
       a
    """
    a = Point((1, 0))
    b = Point((1, 2))
    c = Point((0, 1))
    d = Point((2, 1))
    nodes = GeoDataFrame(data={"geometry": [a, b, c, d]})
    ab = LineString([a, b])
    cd = LineString([c, d])
    edges = GeoDataFrame(data={"geometry": [ab, cd]})
    return snkit.Network(edges=edges, nodes=nodes)


@fixture
def split_intersection():
    """Edges intersection, both edges split
       b
       |
    c--x--d
       |
       a
    """
    a = Point((1, 0))
    b = Point((1, 2))
    c = Point((0, 1))
    d = Point((2, 1))
    x = Point((1, 1))
    nodes = GeoDataFrame(data={"geometry": [a, b, c, d, x]})
    ax = LineString([a, x])
    xb = LineString([x, b])
    cx = LineString([c, x])
    xd = LineString([x, d])
    edges = GeoDataFrame(data={"geometry": [ax, xb, cx, xd]})
    return snkit.Network(edges=edges, nodes=nodes)


@fixture
def unsplit_multiple_intersections():
    """Multiple edges intersections, all edges unsplit
       b   f
       |   |
    c--|---|--d
       |   |
       a   e
    """
    a = Point((1, 0))
    b = Point((1, 2))
    c = Point((0, 1))
    d = Point((3, 1))
    e = Point((2, 0))
    f = Point((2, 2))
    nodes = GeoDataFrame(data={"geometry": [a, b, c, d, e, f]})
    ab = LineString([a, b])
    cd = LineString([c, d])
    ef = LineString([e, f])
    edges = GeoDataFrame(data={"geometry": [ab, cd, ef]})
    return snkit.Network(edges=edges, nodes=nodes)


@fixture
def split_multiple_intersections():
    """Multiple edges intersections, all edges split
       b   f
       |   |
    c--x---y--d
       |   |
       a   e
    """
    a = Point((1, 0))
    b = Point((1, 2))
    c = Point((0, 1))
    d = Point((3, 1))
    e = Point((2, 0))
    f = Point((2, 2))
    x = Point((1, 1))
    y = Point((2, 1))
    nodes = GeoDataFrame(data={"geometry": [a, b, c, d, e, f, x, y]})
    ax = LineString([a, x])
    xb = LineString([x, b])
    cx = LineString([c, x])
    xy = LineString([x, y])
    yd = LineString([y, d])
    ey = LineString([e, y])
    yf = LineString([y, f])
    edges = GeoDataFrame(data={"geometry": [ax, xb, cx, xy, yd, ey, yf]})
    return snkit.Network(edges=edges, nodes=nodes)


@fixture
def unsplit_overlapping_lines():
    """Overlapping lines for a section
       c--d
       ||
    b--|
       |
       a
    """
    a = Point((1, 0))
    b = Point((0, 1))
    c = Point((1, 2))
    d = Point((2, 2))
    # x is just a construction point
    x = Point((1, 1))
    nodes = GeoDataFrame(data={"geometry": [a, b, c, d]})
    ac = LineString([a, c])
    bd = LineString([b, x, c, d])
    edges = GeoDataFrame(data={"geometry": [ac, bd]})
    return snkit.Network(edges=edges, nodes=nodes)


@fixture
def split_overlapping_lines():
    """Split of overlapping lines for a section
       c--d
       ||
    b--x
       |
       a
    """
    a = Point((1, 0))
    b = Point((0, 1))
    c = Point((1, 2))
    d = Point((2, 2))
    x = Point((1, 1))
    nodes = GeoDataFrame(data={"geometry": [a, b, c, d, x]})
    ax = LineString([a, x])
    bx = LineString([b, x])
    xc = LineString([x, c])
    cd = LineString([c, d])
    # note that there are two edges 'xc'
    edges = GeoDataFrame(data={"geometry": [ax, xc, bx, xc, cd]})
    return snkit.Network(edges=edges, nodes=nodes)


@fixture
def unsplit_heterogeneous_intersection():
    """Crossing point and overlapping line
       b--c
       |  |
    e--|--------f
       |   --d
       a

       * --d overlaps with e-f
    """
    a = Point((1, 0))
    b = Point((1, 2))
    c = Point((2, 2))
    # y is just a construction point
    y = Point((2, 1))
    d = Point((3, 1))
    e = Point((0, 1))
    f = Point((4, 1))
    nodes = GeoDataFrame(data={"geometry": [a, b, c, d, e, f]})
    ad = LineString([a, b, c, y, d])
    ef = LineString([e, f])
    edges = GeoDataFrame(data={"geometry": [ad, ef]})
    return snkit.Network(edges=edges, nodes=nodes)


@fixture
def split_heterogeneous_intersection():
    """Crossing point and overlapping line, all edges split
       b--c
       |  |
    e--x--y--d--f
       |   --
       a
    """
    a = Point((1, 0))
    b = Point((1, 2))
    c = Point((2, 2))
    d = Point((3, 1))
    e = Point((0, 1))
    f = Point((4, 1))
    x = Point((1, 1))
    y = Point((2, 1))
    # note: this is order sensitive although it shouldn't matter
    nodes = GeoDataFrame(data={"geometry": [a, b, c, d, e, f, y, x]})
    ax = LineString([a, x])
    xb = LineString([x, b])
    bc = LineString([b, c])
    cy = LineString([c, y])
    yd = LineString([y, d])
    ex = LineString([e, x])
    xy = LineString([x, y])
    df = LineString([d, f])
    # note that there are two edges 'yd'
    edges = GeoDataFrame(data={"geometry": [ax, xb, bc, cy, yd, ex, xy, yd, df]})
    return snkit.Network(edges=edges, nodes=nodes)


@fixture
def unsplit_self_intersection():
    """A line crossing with itself
       b--c
       |  |
    e--|--d
       |
       a
    """
    a = Point((1, 0))
    e = Point((0, 1))
    # 'b', 'c' and 'd' are construction points, not nodes
    b = Point((1, 2))
    c = Point((2, 2))
    d = Point((2, 1))
    nodes = GeoDataFrame(data={"geometry": [a, e]})
    ae = LineString([a, b, c, d, e])
    edges = GeoDataFrame(data={"geometry": [ae]})
    return snkit.Network(edges=edges, nodes=nodes)


@fixture
def split_self_intersection():
    """A line crossing with itself, edge split
       b--c
       |  |
    e--x--d
       |
       a
    """
    a = Point((1, 0))
    e = Point((0, 1))
    x = Point((1, 1))
    # 'b', 'c' and 'd' are construction points, not nodes
    b = Point((1, 2))
    c = Point((2, 2))
    d = Point((2, 1))
    nodes = GeoDataFrame(data={"geometry": [a, e, x]})
    ax = LineString([a, x])
    xx = LineString([x, b, c, d, x])
    xe = LineString([x, e])
    edges = GeoDataFrame(data={"geometry": [ax, xx, xe]})
    return snkit.Network(edges=edges, nodes=nodes)


@fixture
def gap():
    """T-junction with nodes, edges not quite intersecting:
    b
    |
    | c--d
    |
    a
    """
    a = Point((0, 0))
    b = Point((0, 2))
    c = Point((0.1, 1))
    d = Point((1, 1))
    nodes = GeoDataFrame([a, b, c, d], columns=["geometry"])
    ab = LineString([a, b])
    cd = LineString([c, d])
    edges = GeoDataFrame([ab, cd], columns=["geometry"])
    return snkit.Network(edges=edges, nodes=nodes)


@fixture
def bridged():
    """T-junction with nodes, bridged by short edge:
    b
    |
    e-c--d
    |
    a
    """
    a = Point((0, 0))
    b = Point((0, 2))
    c = Point((0.1, 1))
    d = Point((1, 1))
    e = Point((0, 1))
    nodes = GeoDataFrame([a, b, c, d, e], columns=["geometry"])
    ae = LineString([a, e])
    eb = LineString([e, b])
    cd = LineString([c, d])
    ce = LineString([c, e])
    edges = GeoDataFrame([ae, eb, cd, ce], columns=["geometry"])
    return snkit.Network(edges=edges, nodes=nodes)


def test_init():
    """Should create an empty network"""
    net = snkit.Network()
    assert len(net.nodes) == 0
    assert len(net.edges) == 0


def test_round_geometries(misaligned, connected):
    """Should round coordinates to some tolerance"""
    rounded = snkit.network.round_geometries(misaligned, precision=0)
    assert_frame_equal(rounded.nodes, connected.nodes)


def test_add_ids(edge_only, connected):
    """Should add ids to network nodes and columns"""
    edge_with_ids = snkit.network.add_ids(edge_only)
    assert list(edge_with_ids.edges.id) == ["edge_0"]
    assert list(edge_with_ids.nodes.id) == []

    net_with_ids = snkit.network.add_ids(connected)
    assert list(net_with_ids.edges.id) == ["edge_0"]
    assert list(net_with_ids.nodes.id) == ["node_0", "node_1"]


def test_add_endpoints(edge_only, connected):
    """Should add nodes at edge endpoints"""
    with_endpoints = snkit.network.add_endpoints(edge_only)
    assert_frame_equal(with_endpoints.nodes, connected.nodes)


def test_snap_nodes(misaligned, connected):
    """Should snap nodes to edges"""
    snapped = snkit.network.snap_nodes(misaligned)
    assert_frame_equal(snapped.nodes, connected.nodes)

    # don't move if under threshold
    snapped = snkit.network.snap_nodes(misaligned, threshold=0.1)
    assert_frame_equal(snapped.nodes, misaligned.nodes)


def test_split_at_nodes(unsplit, split):
    """Should split edges at nodes, duplicating attributes if any"""
    actual = snkit.network.split_edges_at_nodes(unsplit)
    assert_frame_equal(split.edges, actual.edges)


<<<<<<< HEAD
def test_split_multilinestrings():
    """Explode multilinestrings into linestrings"""

    # point coordinates comprising three linestrings
    mls_coords = [
        (
            (0, 0),
            (0, 1),
        ),
        (
            (1, 1),
            (2, 2),
            (2, 1),
        ),
        (
            (0, 1),
            (-1, 1),
            (-1, 2),
            (-1, 0),
        ),
    ]
    # point coordsinate comprising a single linestring
    ls_coords = [(4, 0), (4, 1), (4, 2)]

    # make input network edges
    edges = GeoDataFrame(
        {
            "data": ["MLS", "LS"],
            "geometry": [MultiLineString(mls_coords), LineString(ls_coords)],
        }
    )
    multi_network = snkit.network.Network(edges=edges)
    # check we have two rows (multilinestring and linestring) in the input network
    assert len(multi_network.edges) == 2

    # split and check we have four rows (the resulting linestrings) in the output network
    split_network = snkit.network.split_multilinestrings(multi_network)
    assert len(split_network.edges) == 4

    # check data is replicated from multilinestring to child linestrings
    assert list(split_network.edges["data"].values) == ["MLS"] * 3 + ["LS"]

    # check everything is reindexed
    assert list(split_network.edges.index.values) == list(range(4))
=======
def test_split_at_intersections(unsplit_intersection, split_intersection):
    """Should split edges at edges intersections"""
    actual = snkit.network.split_edges_at_intersections(unsplit_intersection)
    assert_frame_equal(split_intersection.edges, actual.edges)
    assert_frame_equal(split_intersection.nodes, actual.nodes)


def test_split_at_intersection_already_split(split_intersection):
    """Shouldn't do anything"""
    actual = snkit.network.split_edges_at_intersections(split_intersection)
    assert_frame_equal(split_intersection.edges, actual.edges)
    assert_frame_equal(split_intersection.nodes, actual.nodes)


def test_split_at_intersection_endnode(unsplit, split):
    """Should split the edge at the endnode intersection

    There shouldn't be any duplicate (no additional node).
    """
    actual = snkit.network.split_edges_at_intersections(unsplit)
    assert_frame_equal(split.edges, actual.edges)
    assert_frame_equal(split.nodes, actual.nodes)


def test_split_at_intersection_multiple(
    unsplit_multiple_intersections, split_multiple_intersections
):
    """Should split the edges at each intersection"""
    actual = snkit.network.split_edges_at_intersections(unsplit_multiple_intersections)
    assert_frame_equal(split_multiple_intersections.edges, actual.edges)
    assert_frame_equal(split_multiple_intersections.nodes, actual.nodes)


def test_split_intersection_overlapping_edges(
    unsplit_overlapping_lines, split_overlapping_lines
):
    """Should split at the start and end of the intersecting sector

    The intersecting sector should be duplicated.
    """
    actual = snkit.network.split_edges_at_intersections(unsplit_overlapping_lines)
    assert_frame_equal(split_overlapping_lines.edges, actual.edges)
    assert_frame_equal(split_overlapping_lines.nodes, actual.nodes)


def test_split_intersection_heterogeneous(
    unsplit_heterogeneous_intersection, split_heterogeneous_intersection
):
    """Should split at intersection points and sectors (endpoints)"""
    actual = snkit.network.split_edges_at_intersections(
        unsplit_heterogeneous_intersection
    )
    assert_frame_equal(split_heterogeneous_intersection.edges, actual.edges)
    assert_frame_equal(split_heterogeneous_intersection.nodes, actual.nodes)


def test_split_intersection_self(unsplit_self_intersection, split_self_intersection):
    """Should split at the intersection point

    This will give 3 edges: two 'normal' edges, and a self-loop
    """
    actual = snkit.network.split_edges_at_intersections(unsplit_self_intersection)
    assert_frame_equal(split_self_intersection.edges, actual.edges)
    assert_frame_equal(split_self_intersection.nodes, actual.nodes)
>>>>>>> 1c3be2cb


def test_split_line():
    """Definitively split line at a point"""
    line = LineString(
        [
            (273157.33178339572623372, 5789362.55751010309904814),
            (273134.25517477234825492, 5789314.91026492696255445),
        ]
    )
    point = Point(273151.75418011785950512, 5789351.04119784012436867)
    segments = snkit.network.split_line(line, point)
    assert point.distance(line) < 1e-9
    assert len(segments) == 2

    line = LineString(
        [
            (1038390.701003063, 6945982.90058485),
            (1037867.399055927, 6943088.583528072),
        ]
    )
    points = MultiPoint(
        [
            (1037867.399055927, 6943088.583528072),
            (1037867.399081285, 6943088.583668322),
            (1037867.400031154, 6943088.583835071),
            (1038390.701003063, 6945982.90058485),
            (1038390.701021349, 6945982.900686138),
            (1038390.701061018, 6945982.900786115),
        ]
    )
    segments = snkit.network.split_line(line, points, tolerance=1e-3)
    for point in points.geoms:
        assert point.distance(line) < 1e-3
    assert len(segments) == 5

    line = LineString(
        [
            (1111849.810325465, 6791469.122112891),  # 1
            (1111935.678092212, 6791104.869596513),  # 2
            (1112151.958236065, 6790264.085704206),  # 3
            (1112606.312094527, 6789678.939913818),  # 4
            (1112725.292801428, 6789178.128700008),  # 5
            (1112796.932870851, 6789012.113559419),  # 6
            (1112886.754280969, 6788371.470671637),  # 7
            (1112942.209796557, 6787971.608098711),  # 8
        ]
    )
    points = MultiPoint(
        [
            (1111849.810325465, 6791469.122112891),  # 1
            (1112942.209819941, 6787971.607780417),  # a
            (1112942.210585088, 6787971.609669216),  # b
            (1111849.810544952, 6791469.121181826),  # c
            (1112942.209796557, 6787971.608098711),  # 8
        ]
    )

    segments = snkit.network.split_line(line, points, tolerance=1e-3)
    for point in points.geoms:
        assert point.distance(line) < 1e-3
    for segment in segments:
        print(segment)
    assert len(segments) == len(points.geoms) - 1

    # consider duplicate points in linestring or in multipoint
    # consider points which will be considered duplicate within tolerance


def test_link_nodes_to_edges_within(gap, bridged):
    """Nodes should link to edges within a distance, splitting the node at a new point if
    necessary.
    """
    actual = snkit.network.link_nodes_to_edges_within(gap, distance=0.1)
    assert_frame_equal(actual.nodes, bridged.nodes)
    assert_frame_equal(actual.edges, bridged.edges)


def test_assign_topology(split_with_ids):
    """Given network
     b
    2| 3
     c---d
    1|
     a
    """
    topo = snkit.network.add_topology(split_with_ids)
    assert list(topo.nodes.id) == ["a", "b", "c", "d"]
    expected = [
        # edge id, alpha-sorted node ids
        (1, ("a", "c")),
        (2, ("b", "c")),
        (3, ("c", "d")),
    ]
    actual = []
    for edge in topo.edges.itertuples():
        edge_id = edge.id
        from_id = edge.from_id
        to_id = edge.to_id
        if from_id < to_id:
            edge_tuple = (edge_id, (from_id, to_id))
        else:
            edge_tuple = (edge_id, (to_id, from_id))
        actual.append(edge_tuple)

    # sort by edge_id
    actual = sorted(actual, key=lambda edge_tuple: edge_tuple[0])
    assert actual == expected


def test_passing_slice():
    """Passing a partial dataframe through add_ids should work fine, resetting index"""
    a = Point((0, 0))
    b = Point((0, 2))
    c = Point((0, 1))
    d = Point((1, 1))
    ac = LineString([a, c])
    cb = LineString([c, b])
    cd = LineString([c, d])
    edges = GeoDataFrame([ac, cb, cd], columns=["geometry"])
    network = snkit.Network(edges=edges[1:])
    with_endpoints = snkit.network.add_endpoints(network)
    with_ids = snkit.network.add_ids(with_endpoints)

    actual = with_ids.edges
    expected = GeoDataFrame(
        [(cb, "edge_0"), (cd, "edge_1")], columns=["geometry", "id"]
    )

    print(actual)
    assert_frame_equal(actual, expected)


def test_drop_duplicate_geometries():
    a = Point((0, 0))
    b = Point((0, 2))
    c = Point((0, 1))
    ac = LineString([a, c])
    cb = LineString([c, b])
    # use an index that doesn't start from 0 to check our indexing hygiene
    index = pd.Index([2, 3, 5, 7, 11, 13])
    gdf_with_dupes = GeoDataFrame(
        index=index,
        data=[a, a, b, ac, ac, cb],
        columns=["geometry"]
    )
    deduped = snkit.network.drop_duplicate_geometries(gdf_with_dupes)
    # we should have just the first of each duplicate item
    assert (deduped.index == pd.Index([2, 5, 7, 13])).all()


@mark.skipif(not USE_NX, reason="networkx not available")
def test_to_networkx(connected):
    """Test conversion to networkx"""
    connected.nodes["id"] = ["n" + str(i) for i in connected.nodes.index]
    connected = snkit.network.add_topology(connected)
    G = snkit.network.to_networkx(connected)

    G_true = nx.Graph()
    G_true.add_node("n0", pos=(0, 0))
    G_true.add_node("n1", pos=(0, 2))
    G_true.add_edge("n0", "n1", weight=2)

    assert graphs_equal(G, G_true)<|MERGE_RESOLUTION|>--- conflicted
+++ resolved
@@ -474,7 +474,139 @@
     assert_frame_equal(split.edges, actual.edges)
 
 
-<<<<<<< HEAD
+def test_split_at_intersections(unsplit_intersection, split_intersection):
+    """Should split edges at edges intersections"""
+    actual = snkit.network.split_edges_at_intersections(unsplit_intersection)
+    assert_frame_equal(split_intersection.edges, actual.edges)
+    assert_frame_equal(split_intersection.nodes, actual.nodes)
+
+
+def test_split_at_intersection_already_split(split_intersection):
+    """Shouldn't do anything"""
+    actual = snkit.network.split_edges_at_intersections(split_intersection)
+    assert_frame_equal(split_intersection.edges, actual.edges)
+    assert_frame_equal(split_intersection.nodes, actual.nodes)
+
+
+def test_split_at_intersection_endnode(unsplit, split):
+    """Should split the edge at the endnode intersection
+
+    There shouldn't be any duplicate (no additional node).
+    """
+    actual = snkit.network.split_edges_at_intersections(unsplit)
+    assert_frame_equal(split.edges, actual.edges)
+    assert_frame_equal(split.nodes, actual.nodes)
+
+
+def test_split_at_intersection_multiple(
+    unsplit_multiple_intersections, split_multiple_intersections
+):
+    """Should split the edges at each intersection"""
+    actual = snkit.network.split_edges_at_intersections(unsplit_multiple_intersections)
+    assert_frame_equal(split_multiple_intersections.edges, actual.edges)
+    assert_frame_equal(split_multiple_intersections.nodes, actual.nodes)
+
+
+def test_split_intersection_overlapping_edges(
+    unsplit_overlapping_lines, split_overlapping_lines
+):
+    """Should split at the start and end of the intersecting sector
+
+    The intersecting sector should be duplicated.
+    """
+    actual = snkit.network.split_edges_at_intersections(unsplit_overlapping_lines)
+    assert_frame_equal(split_overlapping_lines.edges, actual.edges)
+    assert_frame_equal(split_overlapping_lines.nodes, actual.nodes)
+
+
+def test_split_intersection_heterogeneous(
+    unsplit_heterogeneous_intersection, split_heterogeneous_intersection
+):
+    """Should split at intersection points and sectors (endpoints)"""
+    actual = snkit.network.split_edges_at_intersections(
+        unsplit_heterogeneous_intersection
+    )
+    assert_frame_equal(split_heterogeneous_intersection.edges, actual.edges)
+    assert_frame_equal(split_heterogeneous_intersection.nodes, actual.nodes)
+
+
+def test_split_intersection_self(unsplit_self_intersection, split_self_intersection):
+    """Should split at the intersection point
+
+    This will give 3 edges: two 'normal' edges, and a self-loop
+    """
+    actual = snkit.network.split_edges_at_intersections(unsplit_self_intersection)
+    assert_frame_equal(split_self_intersection.edges, actual.edges)
+    assert_frame_equal(split_self_intersection.nodes, actual.nodes)
+
+
+def test_split_line():
+    """Definitively split line at a point"""
+    line = LineString(
+        [
+            (273157.33178339572623372, 5789362.55751010309904814),
+            (273134.25517477234825492, 5789314.91026492696255445),
+        ]
+    )
+    point = Point(273151.75418011785950512, 5789351.04119784012436867)
+    segments = snkit.network.split_line(line, point)
+    assert point.distance(line) < 1e-9
+    assert len(segments) == 2
+
+    line = LineString(
+        [
+            (1038390.701003063, 6945982.90058485),
+            (1037867.399055927, 6943088.583528072),
+        ]
+    )
+    points = MultiPoint(
+        [
+            (1037867.399055927, 6943088.583528072),
+            (1037867.399081285, 6943088.583668322),
+            (1037867.400031154, 6943088.583835071),
+            (1038390.701003063, 6945982.90058485),
+            (1038390.701021349, 6945982.900686138),
+            (1038390.701061018, 6945982.900786115),
+        ]
+    )
+    segments = snkit.network.split_line(line, points, tolerance=1e-3)
+    for point in points.geoms:
+        assert point.distance(line) < 1e-3
+    assert len(segments) == 5
+
+    line = LineString(
+        [
+            (1111849.810325465, 6791469.122112891),  # 1
+            (1111935.678092212, 6791104.869596513),  # 2
+            (1112151.958236065, 6790264.085704206),  # 3
+            (1112606.312094527, 6789678.939913818),  # 4
+            (1112725.292801428, 6789178.128700008),  # 5
+            (1112796.932870851, 6789012.113559419),  # 6
+            (1112886.754280969, 6788371.470671637),  # 7
+            (1112942.209796557, 6787971.608098711),  # 8
+        ]
+    )
+    points = MultiPoint(
+        [
+            (1111849.810325465, 6791469.122112891),  # 1
+            (1112942.209819941, 6787971.607780417),  # a
+            (1112942.210585088, 6787971.609669216),  # b
+            (1111849.810544952, 6791469.121181826),  # c
+            (1112942.209796557, 6787971.608098711),  # 8
+        ]
+    )
+
+    segments = snkit.network.split_line(line, points, tolerance=1e-3)
+    for point in points.geoms:
+        assert point.distance(line) < 1e-3
+    for segment in segments:
+        print(segment)
+    assert len(segments) == len(points.geoms) - 1
+
+    # consider duplicate points in linestring or in multipoint
+    # consider points which will be considered duplicate within tolerance
+
+
 def test_split_multilinestrings():
     """Explode multilinestrings into linestrings"""
 
@@ -519,139 +651,6 @@
 
     # check everything is reindexed
     assert list(split_network.edges.index.values) == list(range(4))
-=======
-def test_split_at_intersections(unsplit_intersection, split_intersection):
-    """Should split edges at edges intersections"""
-    actual = snkit.network.split_edges_at_intersections(unsplit_intersection)
-    assert_frame_equal(split_intersection.edges, actual.edges)
-    assert_frame_equal(split_intersection.nodes, actual.nodes)
-
-
-def test_split_at_intersection_already_split(split_intersection):
-    """Shouldn't do anything"""
-    actual = snkit.network.split_edges_at_intersections(split_intersection)
-    assert_frame_equal(split_intersection.edges, actual.edges)
-    assert_frame_equal(split_intersection.nodes, actual.nodes)
-
-
-def test_split_at_intersection_endnode(unsplit, split):
-    """Should split the edge at the endnode intersection
-
-    There shouldn't be any duplicate (no additional node).
-    """
-    actual = snkit.network.split_edges_at_intersections(unsplit)
-    assert_frame_equal(split.edges, actual.edges)
-    assert_frame_equal(split.nodes, actual.nodes)
-
-
-def test_split_at_intersection_multiple(
-    unsplit_multiple_intersections, split_multiple_intersections
-):
-    """Should split the edges at each intersection"""
-    actual = snkit.network.split_edges_at_intersections(unsplit_multiple_intersections)
-    assert_frame_equal(split_multiple_intersections.edges, actual.edges)
-    assert_frame_equal(split_multiple_intersections.nodes, actual.nodes)
-
-
-def test_split_intersection_overlapping_edges(
-    unsplit_overlapping_lines, split_overlapping_lines
-):
-    """Should split at the start and end of the intersecting sector
-
-    The intersecting sector should be duplicated.
-    """
-    actual = snkit.network.split_edges_at_intersections(unsplit_overlapping_lines)
-    assert_frame_equal(split_overlapping_lines.edges, actual.edges)
-    assert_frame_equal(split_overlapping_lines.nodes, actual.nodes)
-
-
-def test_split_intersection_heterogeneous(
-    unsplit_heterogeneous_intersection, split_heterogeneous_intersection
-):
-    """Should split at intersection points and sectors (endpoints)"""
-    actual = snkit.network.split_edges_at_intersections(
-        unsplit_heterogeneous_intersection
-    )
-    assert_frame_equal(split_heterogeneous_intersection.edges, actual.edges)
-    assert_frame_equal(split_heterogeneous_intersection.nodes, actual.nodes)
-
-
-def test_split_intersection_self(unsplit_self_intersection, split_self_intersection):
-    """Should split at the intersection point
-
-    This will give 3 edges: two 'normal' edges, and a self-loop
-    """
-    actual = snkit.network.split_edges_at_intersections(unsplit_self_intersection)
-    assert_frame_equal(split_self_intersection.edges, actual.edges)
-    assert_frame_equal(split_self_intersection.nodes, actual.nodes)
->>>>>>> 1c3be2cb
-
-
-def test_split_line():
-    """Definitively split line at a point"""
-    line = LineString(
-        [
-            (273157.33178339572623372, 5789362.55751010309904814),
-            (273134.25517477234825492, 5789314.91026492696255445),
-        ]
-    )
-    point = Point(273151.75418011785950512, 5789351.04119784012436867)
-    segments = snkit.network.split_line(line, point)
-    assert point.distance(line) < 1e-9
-    assert len(segments) == 2
-
-    line = LineString(
-        [
-            (1038390.701003063, 6945982.90058485),
-            (1037867.399055927, 6943088.583528072),
-        ]
-    )
-    points = MultiPoint(
-        [
-            (1037867.399055927, 6943088.583528072),
-            (1037867.399081285, 6943088.583668322),
-            (1037867.400031154, 6943088.583835071),
-            (1038390.701003063, 6945982.90058485),
-            (1038390.701021349, 6945982.900686138),
-            (1038390.701061018, 6945982.900786115),
-        ]
-    )
-    segments = snkit.network.split_line(line, points, tolerance=1e-3)
-    for point in points.geoms:
-        assert point.distance(line) < 1e-3
-    assert len(segments) == 5
-
-    line = LineString(
-        [
-            (1111849.810325465, 6791469.122112891),  # 1
-            (1111935.678092212, 6791104.869596513),  # 2
-            (1112151.958236065, 6790264.085704206),  # 3
-            (1112606.312094527, 6789678.939913818),  # 4
-            (1112725.292801428, 6789178.128700008),  # 5
-            (1112796.932870851, 6789012.113559419),  # 6
-            (1112886.754280969, 6788371.470671637),  # 7
-            (1112942.209796557, 6787971.608098711),  # 8
-        ]
-    )
-    points = MultiPoint(
-        [
-            (1111849.810325465, 6791469.122112891),  # 1
-            (1112942.209819941, 6787971.607780417),  # a
-            (1112942.210585088, 6787971.609669216),  # b
-            (1111849.810544952, 6791469.121181826),  # c
-            (1112942.209796557, 6787971.608098711),  # 8
-        ]
-    )
-
-    segments = snkit.network.split_line(line, points, tolerance=1e-3)
-    for point in points.geoms:
-        assert point.distance(line) < 1e-3
-    for segment in segments:
-        print(segment)
-    assert len(segments) == len(points.geoms) - 1
-
-    # consider duplicate points in linestring or in multipoint
-    # consider points which will be considered duplicate within tolerance
 
 
 def test_link_nodes_to_edges_within(gap, bridged):
