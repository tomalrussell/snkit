--- conflicted
+++ resolved
@@ -3,15 +3,8 @@
 pygeos>=0.12
 
 # test/lint
-<<<<<<< HEAD
 black
 nbstripout
 pytest
 pytest-cov
-=======
-attrs>=17.4  # to fix pytest compatibility on python 3.6
-pylint
-pytest>=4.6
-pytest-cov
-networkx>=1.9
->>>>>>> 98979d46
+networkx>=1.9